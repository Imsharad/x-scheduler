# Environment variables
.env

# Python
__pycache__/
*.py[cod]
*$py.class
*.so
.Python
env/
build/
develop-eggs/
dist/
downloads/
eggs/
.eggs/
lib/
lib64/
parts/
sdist/
var/
*.egg-info/
.installed.cfg
*.egg

# Virtual environments
venv/
.venv/
ENV/

# Logs
src/log/
*.log

# Data
src/dat/processed_log.txt

# Credentials
config/google-credentials.json
*-credentials.json
*.credentials.json
service-account-*.json

# IDE specific files
.idea/
.vscode/
*.swp
*.swo

# OS specific files
.DS_Store
Thumbs.db

# AI/Meta/Tooling
.cursor/
<<<<<<< HEAD
memory-bank/ 
=======
memory-bank/
deploy/ 
>>>>>>> 1411e295
<|MERGE_RESOLUTION|>--- conflicted
+++ resolved
@@ -53,9 +53,5 @@
 
 # AI/Meta/Tooling
 .cursor/
-<<<<<<< HEAD
-memory-bank/ 
-=======
 memory-bank/
-deploy/ 
->>>>>>> 1411e295
+deploy/